--- conflicted
+++ resolved
@@ -36,17 +36,11 @@
 //----------------------------------------------------------------
 
 namespace {
-<<<<<<< HEAD
 	uint64_t const BITMAP_CSUM_XOR = 240779;
 
 	struct bitmap_block_validator : public bcache::validator {
 		virtual void check(void const *raw, block_address location) const {
 			bitmap_header const *data = reinterpret_cast<bitmap_header const *>(raw);
-=======
-	struct bitmap_block_validator : public block_manager<>::validator {
-		virtual void check(buffer<> const &b, block_address location) const {
-			bitmap_header const *data = reinterpret_cast<bitmap_header const *>(&b);
->>>>>>> 38f8195a
 			crc32c sum(BITMAP_CSUM_XOR);
 			sum.append(&data->not_used, MD_BLOCK_SIZE - sizeof(uint32_t));
 			if (sum.get_sum() != to_cpu<uint32_t>(data->csum))

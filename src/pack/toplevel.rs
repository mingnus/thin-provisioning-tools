--- conflicted
+++ resolved
@@ -206,52 +206,7 @@
     Ok(buf)
 }
 
-<<<<<<< HEAD
-fn check<T>(r: &PResult<T>) {
-    match r {
-        Ok(_) => {}
-        Err(PackError::ParseError) => panic!("parse error"),
-        Err(PackError::IOError) => panic!("io error"),
-    }
-}
-
-fn pack_block<W: Write>(w: &mut W, kind: BT, buf: &[u8]) {
-=======
-fn checksum(buf: &[u8]) -> u32 {
-    crc32c::crc32c(&buf[4..]) ^ 0xffffffff
-}
-
-#[derive(PartialEq)]
-enum BT {
-    SUPERBLOCK,
-    NODE,
-    INDEX,
-    BITMAP,
-    UNKNOWN,
-}
-
-fn metadata_block_type(buf: &[u8]) -> BT {
-    if buf.len() != BLOCK_SIZE as usize {
-        return BT::UNKNOWN;
-    }
-
-    // The checksum is always stored in the first u32 of the buffer.
-    let mut rdr = Cursor::new(buf);
-    let sum_on_disk = rdr.read_u32::<LittleEndian>().unwrap();
-    let csum = checksum(buf);
-    let btype = csum ^ sum_on_disk;
-
-    match btype {
-        SUPERBLOCK_CSUM_XOR => BT::SUPERBLOCK,
-        BTREE_CSUM_XOR => BT::NODE,
-        BITMAP_CSUM_XOR => BT::BITMAP,
-        INDEX_CSUM_XOR => BT::INDEX,
-        _ => BT::UNKNOWN,
-    }
-}
-
 fn pack_block<W: Write>(w: &mut W, kind: BT, buf: &[u8]) -> Result<()> {
->>>>>>> fdf641af
     match kind {
         BT::SUPERBLOCK => pack_superblock(w, buf).context("unable to pack superblock")?,
         BT::NODE => pack_btree_node(w, buf).context("unable to pack btree node")?,

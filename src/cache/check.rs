--- conflicted
+++ resolved
@@ -1,10 +1,5 @@
 use anyhow::anyhow;
-<<<<<<< HEAD
 use std::collections::BTreeSet;
-=======
-use std::collections::*;
-use std::marker::PhantomData;
->>>>>>> d9a96758
 use std::path::Path;
 use std::sync::{Arc, Mutex};
 
@@ -12,14 +7,12 @@
 use crate::cache::mapping::*;
 use crate::cache::superblock::*;
 use crate::io_engine::{AsyncIoEngine, IoEngine, SyncIoEngine};
-<<<<<<< HEAD
 use crate::pdata::array::{self, ArrayBlock, ArrayError};
-=======
->>>>>>> d9a96758
 use crate::pdata::array_walker::*;
 use crate::pdata::bitset::*;
 use crate::pdata::space_map::*;
 use crate::pdata::space_map_checker::*;
+use crate::pdata::space_map_disk::*;
 use crate::pdata::unpack::unpack;
 use crate::report::*;
 
@@ -243,14 +236,10 @@
         engine = Arc::new(SyncIoEngine::new(opts.dev, nr_threads, false)?);
     }
 
-<<<<<<< HEAD
     Ok(Context {
         report: opts.report.clone(),
         engine,
     })
-=======
-    Ok(Context { engine })
->>>>>>> d9a96758
 }
 
 fn check_superblock(sb: &Superblock) -> anyhow::Result<()> {
@@ -314,7 +303,6 @@
         }
     }
 
-<<<<<<< HEAD
     if !opts.skip_hints && sb.hint_root != 0 && sb.policy_hint_size != 0 {
         if sb.policy_hint_size != 4 {
             return Err(anyhow!("cache_check only supports policy hint size of 4"));
@@ -323,10 +311,6 @@
         let mut c = HintChecker::new();
         if let Err(e) = w.walk(&mut c, sb.hint_root) {
             ctx.report.fatal(&format!("{}", e));
-=======
-        if sb.version >= 2 {
-            // TODO: check dirty bitset
->>>>>>> d9a96758
         }
     }
 
